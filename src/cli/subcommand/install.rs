--- conflicted
+++ resolved
@@ -100,26 +100,17 @@
             }
         }
 
-<<<<<<< HEAD
         if let Err(err) = install_plan.install().await {
-            tracing::error!("{:?}", eyre!(err));
-            if !interaction::confirm(install_plan.describe_revert(explain)).await? {
-                interaction::clean_exit_with_message("Okay, didn't do anything! Bye!").await;
-            }
-            install_plan.revert().await?
-=======
-        if let Err(err) = plan.install().await {
             let error = eyre!(err).wrap_err("Install failure");
             if !no_confirm {
                 tracing::error!("{:?}", error);
-                if !interaction::confirm(plan.describe_revert(explain)).await? {
+                if !interaction::confirm(install_plan.describe_revert(explain)).await? {
                     interaction::clean_exit_with_message("Okay, didn't do anything! Bye!").await;
                 }
-                plan.revert().await?
+                install_plan.revert().await?
             } else {
                 return Err(error);
             }
->>>>>>> 8b3205e9
         }
 
         Ok(ExitCode::SUCCESS)
